
import React, { useState, useCallback } from 'react';
import { useTranslation } from '../hooks/useTranslation';
import { Button } from '@/components/ui/button';
import { Card, CardContent, CardHeader, CardTitle } from '@/components/ui/card';
import { toast } from 'sonner';

interface DataUploadProps {
  onDataLoaded: (data: CO2Data[]) => void;
}

export interface CO2Data {
  region: string;
  year: number;
  sector: string;
  emissions: number;
  coordinates?: [number, number]; // [lat, lng]
  [key: string]: unknown; // Allow for additional CSV columns
}

const DataUpload: React.FC<DataUploadProps> = ({ onDataLoaded }) => {
  const { t } = useTranslation();
  const [isLoading, setIsLoading] = useState(false);

  const loadDefaultData = useCallback(async () => {
    setIsLoading(true);
    try {
      const res = await fetch('/climatetrace_aggregated.csv');
      if (!res.ok) throw new Error('Failed to load default data');
      const text = await res.text();
      const parsed = parseCSV(text);
      onDataLoaded(parsed);
      toast.success(`Datos cargados exitosamente: ${parsed.length} registros`);
    } catch (error) {
      console.error('Error loading default data:', error);
      toast.error('Error al cargar datos predefinidos');
    } finally {
      setIsLoading(false);
    }
  }, [parseCSV, onDataLoaded]);

  const parseCSV = useCallback((csvText: string): CO2Data[] => {
    const lines = csvText.trim().split('\n');
    if (lines.length < 2) {
      throw new Error('CSV file must have at least a header and one data row');
    }

    const headers = lines[0].split(',').map(h => h.trim().replace(/"/g, ''));
    const data: CO2Data[] = [];

    for (let i = 1; i < lines.length; i++) {
      const values = lines[i].split(',').map(v => v.trim().replace(/"/g, ''));
      if (values.length !== headers.length) continue;

<<<<<<< HEAD
      const row: Record<string, string | number | undefined> = {};
=======
      const row: Record<string, string | number> = {};
>>>>>>> a97f5959
      headers.forEach((header, index) => {
        const value = values[index];
        
        // Try to parse numbers
        if (!isNaN(Number(value)) && value !== '') {
          row[header] = Number(value);
        } else {
          row[header] = value;
        }
      });

      // Map common column names to standardized format
      const standardRow: CO2Data = {
        region: row.region || row.Region || row.autonomous_community || row.comunidad_autonoma || '',
        year: row.year || row.Year || row.año || 0,
        sector: row.sector || row.Sector || row.industry || row.industria || '',
        emissions: row.emissions || row.Emissions || row.emisiones || row.co2 || row.CO2 || 0,
        coordinates: row.lat && row.lng ? [Number(row.lat), Number(row.lng)] : undefined,
        ...row // Keep all original columns
      };

      if (standardRow.region && standardRow.year && standardRow.emissions) {
        data.push(standardRow);
      }
    }

    return data;
  }, []);

  const handleFileUpload = useCallback(async (event: React.ChangeEvent<HTMLInputElement>) => {
    const file = event.target.files?.[0];
    if (!file) return;

    if (!file.name.toLowerCase().endsWith('.csv')) {
      toast.error('Por favor, selecciona un archivo CSV válido');
      return;
    }

    setIsLoading(true);
    
    try {
      const text = await file.text();
      const parsedData = parseCSV(text);
      
      if (parsedData.length === 0) {
        throw new Error('No valid data found in CSV file');
      }

      console.log(`Loaded ${parsedData.length} records from CSV`);
      onDataLoaded(parsedData);
      toast.success(`Datos cargados exitosamente: ${parsedData.length} registros`);
      
    } catch (error) {
      console.error('Error parsing CSV:', error);
      toast.error('Error al procesar el archivo CSV');
    } finally {
      setIsLoading(false);
    }
  }, [parseCSV, onDataLoaded]);

  return (
    <Card className="w-full">
      <CardHeader>
        <CardTitle>{t('upload.title')}</CardTitle>
      </CardHeader>
      <CardContent>
        <div className="space-y-4">
          <div>
            <input
              type="file"
              id="csv-upload"
              accept=".csv"
              onChange={handleFileUpload}
              disabled={isLoading}
              className="hidden"
            />
            <Button
              onClick={() => document.getElementById('csv-upload')?.click()}
              disabled={isLoading}
              className="w-full"
            >
              {isLoading ? t('upload.processing') : t('upload.button')}
            </Button>
            <Button
              variant="outline"
              onClick={loadDefaultData}
              disabled={isLoading}
              className="w-full mt-2"
            >
              {t('upload.default')}
            </Button>
          </div>
          
          <div className="text-sm text-gray-600 space-y-2">
            <p><strong>Formato esperado del CSV:</strong></p>
            <ul className="list-disc list-inside space-y-1 text-xs">
              <li>Columnas: region, year, sector, emissions</li>
              <li>Opcionalmente: lat, lng para coordenadas</li>
              <li>Primera fila debe contener los encabezados</li>
              <li>Formato de ejemplo: "Andalucía,2022,Transporte,1234.56"</li>
            </ul>
          </div>
        </div>
      </CardContent>
    </Card>
  );
};

export default DataUpload;<|MERGE_RESOLUTION|>--- conflicted
+++ resolved
@@ -52,11 +52,8 @@
       const values = lines[i].split(',').map(v => v.trim().replace(/"/g, ''));
       if (values.length !== headers.length) continue;
 
-<<<<<<< HEAD
-      const row: Record<string, string | number | undefined> = {};
-=======
-      const row: Record<string, string | number> = {};
->>>>>>> a97f5959
+const row: Record<string, string | number | undefined> = {};
+
       headers.forEach((header, index) => {
         const value = values[index];
         
