// components/MapVisualization.tsx
import React, { useMemo, useState } from 'react';
import {
  MapContainer,
  TileLayer,
  CircleMarker,
  Tooltip,
  ZoomControl,
  useMapEvents
} from 'react-leaflet';
import type { LatLngExpression } from 'leaflet';
import 'leaflet/dist/leaflet.css';

import { useTranslation } from '../hooks/useTranslation';
import { CO2Data } from './DataUpload';
import { FilterState } from './FilterPanel';
import {
  Select,
  SelectContent,
  SelectItem,
  SelectTrigger,
  SelectValue,
} from '@/components/ui/select';
import { sanitizeHtml, sanitizeString } from '../utils/security';

interface MapVisualizationProps {
  data: CO2Data[];
  filters: FilterState;
  selectedMetric: string;
  availableMetrics: string[];
  onMetricChange: (m: string) => void;
  isLoading?: boolean;
  error?: string | null;
  statusMessage?: string;
}

const ZoomListener: React.FC<{ onZoom: (z: number) => void }> = ({ onZoom }) => {
  useMapEvents({
    zoomend(e) {
      onZoom(e.target.getZoom());
    },
  });
  return null;
};

const MapVisualization: React.FC<MapVisualizationProps> = ({
  data,
  filters,
  selectedMetric,
  availableMetrics,
  onMetricChange,
  isLoading = false,
  error = null,
  statusMessage,
}) => {
  const { t } = useTranslation();
  const [zoom, setZoom] = useState(6);
  const centerCoords: LatLngExpression = [40.4165, -3.7026];

  // Filter out any invalid rows and apply user‐selected filters
  const filteredData = useMemo(() => {
    return data.filter(item => {
      if (!item || typeof item !== 'object') return false;
      if (!item.region || !item.year || typeof item.emissions !== 'number') return false;
      if (item.emissions < 0 || !isFinite(item.emissions)) return false;

      if (filters.region && sanitizeString(item.region) !== sanitizeString(filters.region)) return false;
      if (filters.year && item.year !== filters.year) return false;
      if (filters.sector && sanitizeString(item.sector) !== sanitizeString(filters.sector)) return false;

      return true;
    });
  }, [data, filters]);

  // Sum selected metric by region
  const regionEmissions = useMemo(() => {
    const map: Record<string, number> = {};
    filteredData.forEach(item => {
      const region = sanitizeString(item.region);
      if (!region) return;
      const valRaw = item[selectedMetric];
      const val = typeof valRaw === 'number' ? Math.max(0, valRaw) : 0;
      if (!isFinite(val)) return;
      map[region] = (map[region] || 0) + val;
    });
    return map;
  }, [filteredData, selectedMetric]);

  // Determine min/max for scaling
  const { minEmission, maxEmission } = useMemo(() => {
    const vals = Object.values(regionEmissions).filter(v => isFinite(v) && v > 0);
    if (vals.length === 0) return { minEmission: 0, maxEmission: 1 };
    return { minEmission: Math.min(...vals), maxEmission: Math.max(...vals) };
  }, [regionEmissions]);

  // Color scale from green (low) to red (high)
  const getEmissionColor = (em: number): string => {
    if (!isFinite(em) || em < 0) return '#e5e7eb';
    const intensity = Math.min(Math.max(em / maxEmission, 0), 1);
    const red = Math.floor(255 * intensity);
    const green = Math.floor(255 * (1 - intensity * 0.8));
    const blue = Math.floor(100 * (1 - intensity));
    return `rgb(${red}, ${green}, ${blue})`;
  };

  // Static centroids for each Comunidad
  const spanishRegions = [
    { name: 'Andalucía', coords: [37.7749, -4.7324] },
    { name: 'Aragón', coords: [41.5868, -0.8296] },
    { name: 'Asturias', coords: [43.3619, -5.8494] },
    { name: 'Baleares', coords: [39.6953, 3.0176] },
    { name: 'Canarias', coords: [28.2916, -16.6291] },
    { name: 'Cantabria', coords: [43.1828, -3.9878] },
    { name: 'Castilla-La Mancha', coords: [39.5663, -2.9908] },
    { name: 'Castilla y León', coords: [41.6523, -4.7245] },
    { name: 'Cataluña', coords: [41.8019, 1.8734] },
    { name: 'Comunidad Valenciana', coords: [39.4840, -0.7532] },
    { name: 'Extremadura', coords: [39.1622, -6.3432] },
    { name: 'Galicia', coords: [42.5751, -8.1339] },
    { name: 'Madrid', coords: [40.4165, -3.7026] },
    { name: 'Murcia', coords: [37.9922, -1.1307] },
    { name: 'Navarra', coords: [42.6954, -1.6761] },
    { name: 'País Vasco', coords: [43.2630, -2.9340] },
    { name: 'La Rioja', coords: [42.2871, -2.5396] }
  ];

  const getRadius = (em: number) => {
    if (!isFinite(em) || em <= 0) return 8 * (zoom / 6);
    if (maxEmission === minEmission) return 20 * (zoom / 6);
    const norm = (em - minEmission) / (maxEmission - minEmission);
    const size = 8 + norm * (50 - 8);
    return size * (zoom / 6);
  };

  const formatNumber = (n: number) =>
    isFinite(n) ? (n / 1_000_000).toFixed(2) : '0.00';

  const totalMetric = Object.values(regionEmissions).reduce((a, b) => a + b, 0);

  return (
    <div className="relative w-full" style={{ height: 'calc(100vh - 4rem)' }}>
      <MapContainer
        center={centerCoords}
        zoom={zoom}
        zoomControl={false}
        className="w-full h-full"
        scrollWheelZoom
      >
        <ZoomControl position="topright" />
        <ZoomListener onZoom={setZoom} />
        <TileLayer url="https://{s}.tile.openstreetmap.org/{z}/{x}/{y}.png" />

        {spanishRegions.map(region => {
          const em = regionEmissions[region.name] || 0;
          return (
            <CircleMarker
              key={region.name}
              center={region.coords as [number, number]}
              pathOptions={{
                color: '#333',
                fillColor: em > 0 ? getEmissionColor(em) : '#e5e7eb',
                fillOpacity: 0.8,
              }}
              radius={getRadius(em)}
            >
              <Tooltip>
                <div className="text-center">
                  <div
                    className="text-xs font-medium"
                    dangerouslySetInnerHTML={{ __html: sanitizeHtml(region.name) }}
                  />
                  {em > 0 && (
                    <div className="text-xs">
                      {formatNumber(em)} M {sanitizeHtml(t('map.unit'))}
                    </div>
                  )}
                </div>
              </Tooltip>
            </CircleMarker>
          );
        })}
      </MapContainer>

      {/* Title & counts */}
      <div className="absolute top-4 left-4 z-[1200] bg-white p-4 rounded-lg shadow">
        <h3 className="text-lg font-semibold text-gray-900">
          {sanitizeHtml(t('map.title'))}
        </h3>
        <p className="text-sm text-gray-600">
          {filteredData.length} registros • {Object.keys(regionEmissions).length} regiones
        </p>
      </div>

      {/* Legend */}
      <div className="absolute bottom-4 left-4 z-[1200] bg-white p-3 rounded-lg shadow-lg">
        <h4 className="text-sm font-semibold mb-2">
          {sanitizeHtml(t('map.legend'))}
        </h4>
        <div className="space-y-1">
          <div className="flex items-center space-x-2">
            <div className="w-4 h-4 rounded-full bg-red-500" />
            <span className="text-xs">{sanitizeHtml(t('map.high'))}</span>
          </div>
          <div className="flex items-center space-x-2">
            <div className="w-4 h-4 rounded-full bg-yellow-500" />
            <span className="text-xs">{sanitizeHtml(t('map.medium'))}</span>
          </div>
          <div className="flex items-center space-x-2">
            <div className="w-4 h-4 rounded-full bg-green-500" />
            <span className="text-xs">{sanitizeHtml(t('map.low'))}</span>
          </div>
        </div>
      </div>

<<<<<<< HEAD
      {/* Metric selection */}
      <div className="absolute top-4 right-4 z-[1200] bg-white p-3 rounded-lg shadow-lg space-y-2">
        <Select value={selectedMetric} onValueChange={onMetricChange}>
          <SelectTrigger className="w-40">
            <SelectValue />
          </SelectTrigger>
          <SelectContent className="bg-white z-50">
            {availableMetrics.map(m => (
              <SelectItem key={m} value={m} className="capitalize">
                {m}
              </SelectItem>
            ))}
          </SelectContent>
        </Select>
        <div className="text-center text-sm">
=======
      {/* Total */}
      <div className="absolute top-4 right-4 z-[1200] bg-white p-3 rounded-lg shadow-lg">
        <div className="text-sm">
          <div className="font-semibold">{sanitizeHtml(t('map.total'))}</div>
>>>>>>> 0715b70a
          <div className="text-2xl font-bold text-green-600">
            {formatNumber(totalMetric)} M
          </div>
          <div className="text-xs text-gray-600">{sanitizeHtml(t('map.unit'))}</div>
        </div>
      </div>

      {/* Loading / error / no-data overlay */}
      {(isLoading || error || filteredData.length === 0) && (
        <div className="pointer-events-none absolute inset-0 z-[1200] flex items-center justify-center">
          <div className="bg-white bg-opacity-80 px-4 py-2 rounded">
            <p className="text-gray-600 text-center">
              {sanitizeHtml(
                isLoading
                  ? t('data.loading')
                  : error
                  ? `${t('data.error')}: ${error}`
                  : t('data.noData')
              )}
            </p>
          </div>
        </div>
      )}

      {/* Status message */}
      {statusMessage && (
        <div className="pointer-events-none absolute top-2 left-2 z-[1200] bg-white bg-opacity-70 rounded px-2 py-1 shadow">
          <p
            className="text-xs text-gray-700"
            dangerouslySetInnerHTML={{ __html: sanitizeHtml(statusMessage) }}
          />
        </div>
      )}
    </div>
  );
};

export default MapVisualization;<|MERGE_RESOLUTION|>--- conflicted
+++ resolved
@@ -57,53 +57,51 @@
   const [zoom, setZoom] = useState(6);
   const centerCoords: LatLngExpression = [40.4165, -3.7026];
 
-  // Filter out any invalid rows and apply user‐selected filters
+  // Filter & validate rows
   const filteredData = useMemo(() => {
     return data.filter(item => {
       if (!item || typeof item !== 'object') return false;
       if (!item.region || !item.year || typeof item.emissions !== 'number') return false;
       if (item.emissions < 0 || !isFinite(item.emissions)) return false;
-
       if (filters.region && sanitizeString(item.region) !== sanitizeString(filters.region)) return false;
       if (filters.year && item.year !== filters.year) return false;
       if (filters.sector && sanitizeString(item.sector) !== sanitizeString(filters.sector)) return false;
-
       return true;
     });
   }, [data, filters]);
 
-  // Sum selected metric by region
+  // Sum chosen metric by region
   const regionEmissions = useMemo(() => {
     const map: Record<string, number> = {};
     filteredData.forEach(item => {
       const region = sanitizeString(item.region);
       if (!region) return;
-      const valRaw = item[selectedMetric];
-      const val = typeof valRaw === 'number' ? Math.max(0, valRaw) : 0;
+      const raw = item[selectedMetric];
+      const val = typeof raw === 'number' ? Math.max(0, raw) : 0;
       if (!isFinite(val)) return;
       map[region] = (map[region] || 0) + val;
     });
     return map;
   }, [filteredData, selectedMetric]);
 
-  // Determine min/max for scaling
+  // Compute min/max for scaling
   const { minEmission, maxEmission } = useMemo(() => {
     const vals = Object.values(regionEmissions).filter(v => isFinite(v) && v > 0);
     if (vals.length === 0) return { minEmission: 0, maxEmission: 1 };
     return { minEmission: Math.min(...vals), maxEmission: Math.max(...vals) };
   }, [regionEmissions]);
 
-  // Color scale from green (low) to red (high)
+  // Color scale
   const getEmissionColor = (em: number): string => {
     if (!isFinite(em) || em < 0) return '#e5e7eb';
     const intensity = Math.min(Math.max(em / maxEmission, 0), 1);
-    const red = Math.floor(255 * intensity);
+    const red   = Math.floor(255 * intensity);
     const green = Math.floor(255 * (1 - intensity * 0.8));
-    const blue = Math.floor(100 * (1 - intensity));
+    const blue  = Math.floor(100 * (1 - intensity));
     return `rgb(${red}, ${green}, ${blue})`;
   };
 
-  // Static centroids for each Comunidad
+  // Static centroids
   const spanishRegions = [
     { name: 'Andalucía', coords: [37.7749, -4.7324] },
     { name: 'Aragón', coords: [41.5868, -0.8296] },
@@ -212,8 +210,7 @@
         </div>
       </div>
 
-<<<<<<< HEAD
-      {/* Metric selection */}
+      {/* Metric selector & Total */}
       <div className="absolute top-4 right-4 z-[1200] bg-white p-3 rounded-lg shadow-lg space-y-2">
         <Select value={selectedMetric} onValueChange={onMetricChange}>
           <SelectTrigger className="w-40">
@@ -227,17 +224,14 @@
             ))}
           </SelectContent>
         </Select>
-        <div className="text-center text-sm">
-=======
-      {/* Total */}
-      <div className="absolute top-4 right-4 z-[1200] bg-white p-3 rounded-lg shadow-lg">
-        <div className="text-sm">
+        <div className="text-sm text-center">
           <div className="font-semibold">{sanitizeHtml(t('map.total'))}</div>
->>>>>>> 0715b70a
           <div className="text-2xl font-bold text-green-600">
             {formatNumber(totalMetric)} M
           </div>
-          <div className="text-xs text-gray-600">{sanitizeHtml(t('map.unit'))}</div>
+          <div className="text-xs text-gray-600">
+            {sanitizeHtml(t('map.unit'))}
+          </div>
         </div>
       </div>
 
