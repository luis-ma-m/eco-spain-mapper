// components/MapVisualization.tsx
import React, { useMemo } from 'react';
import { MapContainer, TileLayer, CircleMarker, Popup } from 'react-leaflet';
import type { LatLngExpression } from 'leaflet';
import 'leaflet/dist/leaflet.css';

import { useTranslation } from '../hooks/useTranslation';
<<<<<<< HEAD
import { CO2Data } from './DataUpload';
import { FilterState } from './FilterPanel';
import {
  DropdownMenu,
  DropdownMenuCheckboxItem,
  DropdownMenuContent,
  DropdownMenuGroup,
  DropdownMenuLabel,
  DropdownMenuSeparator,
  DropdownMenuTrigger,
} from '@/components/ui/dropdown-menu';
import { Button } from '@/components/ui/button';
import { sanitizeHtml, sanitizeString } from '../utils/security';
=======
import { humanizeLabel } from '@/utils/humanize';
import { Card, CardContent, CardHeader, CardTitle } from '@/components/ui/card';
import { Select, SelectContent, SelectItem, SelectTrigger, SelectValue } from '@/components/ui/select';
import { Button } from '@/components/ui/button';
import { Badge } from '@/components/ui/badge';
import { Loader2, MapPin } from 'lucide-react';

import type { CO2Data } from './DataUpload';
import type { FilterState } from './FilterPanel';
>>>>>>> b48301b5

interface MapVisualizationProps {
  data: CO2Data[];
  filters: FilterState;
  selectedMetrics: string[];
  availableMetrics: string[];
<<<<<<< HEAD
  onMetricsChange: (m: string[]) => void;
  isLoading?: boolean;
  error?: string | null;
  statusMessage?: string;
=======
  onMetricsChange: (metrics: string[]) => void;
  isLoading: boolean;
  error: string | null;
  statusMessage: string;
>>>>>>> b48301b5
}

const MapVisualization: React.FC<MapVisualizationProps> = ({
  data,
  filters,
  selectedMetrics,
  availableMetrics,
  onMetricsChange,
<<<<<<< HEAD
  isLoading = false,
  error = null,
=======
  isLoading,
  error,
>>>>>>> b48301b5
  statusMessage,
}) => {
  const { t } = useTranslation();

  // Filter data based on active filters
  const filteredData = useMemo(() => {
    return data.filter(item => {
      if (filters.region && item.region !== filters.region) return false;
      if (filters.year && item.year !== filters.year) return false;
      if (filters.sector && item.sector !== filters.sector) return false;
      return true;
    });
  }, [data, filters]);

<<<<<<< HEAD
  const groupedMetrics = useMemo(() => {
    const groups: Record<string, string[]> = {};
    availableMetrics.forEach(m => {
      const prefix = m.includes('_') ? m.split('_')[0] : 'metrics';
      if (!groups[prefix]) groups[prefix] = [];
      groups[prefix].push(m);
    });
    return groups;
  }, [availableMetrics]);

  // Sum selected metrics by region
  const regionEmissions = useMemo(() => {
    const map: Record<string, number> = {};
    filteredData.forEach(item => {
      const region = sanitizeString(item.region);
      if (!region) return;
      const val = selectedMetrics.reduce((sum, key) => {
        const raw = item[key];
        return typeof raw === 'number' ? sum + Math.max(0, raw) : sum;
      }, 0);
      if (!isFinite(val)) return;
      map[region] = (map[region] || 0) + val;
    });
    return map;
  }, [filteredData, selectedMetrics]);

  // Determine min/max for scaling
  const { minEmission, maxEmission } = useMemo(() => {
    const vals = Object.values(regionEmissions).filter(v => isFinite(v) && v > 0);
    if (vals.length === 0) return { minEmission: 0, maxEmission: 1 };
    return { minEmission: Math.min(...vals), maxEmission: Math.max(...vals) };
  }, [regionEmissions]);

  // Color scale from green (low) to red (high)
  const getEmissionColor = (em: number): string => {
    if (!isFinite(em) || em < 0) return '#e5e7eb';
    const intensity = Math.min(Math.max(em / maxEmission, 0), 1);
    const red = Math.floor(255 * intensity);
    const green = Math.floor(255 * (1 - intensity * 0.8));
    const blue = Math.floor(100 * (1 - intensity));
    return `rgb(${red}, ${green}, ${blue})`;
  };
=======
  // Aggregate data by region/coordinates
  const aggregatedData = useMemo(() => {
    const map = new Map<string, CO2Data & { count: number }>();
    filteredData.forEach(item => {
      const key = item.coordinates
        ? `${item.coordinates[0]},${item.coordinates[1]}`
        : item.region;
      if (map.has(key)) {
        const existing = map.get(key)!;
        selectedMetrics.forEach(metric => {
          const raw = item[metric];
          if (typeof raw === 'number' && typeof existing[metric] === 'number') {
            existing[metric] = (existing[metric] as number) + raw;
          }
        });
        existing.count++;
      } else {
        map.set(key, { ...item, count: 1 });
      }
    });
    return Array.from(map.values());
  }, [filteredData, selectedMetrics]);
>>>>>>> b48301b5

  // Compute min/max per metric for color/size scales
  const metricRanges = useMemo(() => {
    const ranges: Record<string, { min: number; max: number }> = {};
    selectedMetrics.forEach(metric => {
      const vals = aggregatedData
        .map(item => item[metric] as number)
        .filter(v => typeof v === 'number' && isFinite(v));
      if (vals.length) {
        ranges[metric] = { min: Math.min(...vals), max: Math.max(...vals) };
      }
    });
    return ranges;
  }, [aggregatedData, selectedMetrics]);

  const getMarkerColor = (item: CO2Data, metric: string): string => {
    const val = item[metric] as number;
    const range = metricRanges[metric];
    if (!range || !isFinite(val)) return '#6b7280'; // gray
    const norm = (val - range.min) / (range.max - range.min);
    if (norm > 0.7) return '#dc2626';
    if (norm > 0.4) return '#f59e0b';
    return '#16a34a';
  };

<<<<<<< HEAD
  const totalMetric = Object.values(regionEmissions).reduce((a, b) => a + b, 0);
=======
  const getMarkerSize = (item: CO2Data, metric: string): number => {
    const val = item[metric] as number;
    const range = metricRanges[metric];
    if (!range || !isFinite(val)) return 5;
    const norm = (val - range.min) / (range.max - range.min);
    return Math.max(5, Math.min(20, 5 + norm * 15));
  };
>>>>>>> b48301b5

  // Default view center
  const centerCoords: LatLngExpression = [40.4168, -3.7038];

  if (isLoading) {
    return (
      <div className="flex items-center justify-center h-96">
        <div className="text-center">
          <Loader2 className="h-8 w-8 animate-spin mx-auto mb-4 text-green-600" />
          <p className="text-gray-600">{t('data.loading')}</p>
          {statusMessage && (
            <p className="text-sm text-gray-500 mt-2">{statusMessage}</p>
          )}
        </div>
      </div>
    );
  }

  if (error) {
    return (
      <div className="flex items-center justify-center h-96">
        <div className="text-center">
          <p className="text-red-600 mb-2">{t('data.error')}</p>
          <p className="text-sm text-gray-500">{error}</p>
        </div>
      </div>
    );
  }

<<<<<<< HEAD
      {/* Metric selection */}
      <div className="absolute top-4 right-4 z-[1200] bg-white p-3 rounded-lg shadow-lg space-y-2">
        <DropdownMenu>
          <DropdownMenuTrigger asChild>
            <Button variant="outline" className="w-40 truncate">
              {selectedMetrics.length > 0 ? selectedMetrics.join(', ') : 'Metricos'}
            </Button>
          </DropdownMenuTrigger>
          <DropdownMenuContent className="max-h-60 overflow-y-auto">
            {Object.entries(groupedMetrics).map(([group, metrics], gi, arr) => (
              <DropdownMenuGroup key={group}>
                {arr.length > 1 && (
                  <DropdownMenuLabel className="capitalize">
                    {group}
                  </DropdownMenuLabel>
                )}
                {metrics.map(m => (
                  <DropdownMenuCheckboxItem
                    key={m}
                    checked={selectedMetrics.includes(m)}
                    onCheckedChange={checked => {
                      if (checked) {
                        onMetricsChange([...selectedMetrics, m]);
                      } else {
                        onMetricsChange(selectedMetrics.filter(x => x !== m));
                      }
                    }}
                    className="capitalize"
                  >
                    {m}
                  </DropdownMenuCheckboxItem>
                ))}
                {gi < arr.length - 1 && <DropdownMenuSeparator />}
              </DropdownMenuGroup>
            ))}
          </DropdownMenuContent>
        </DropdownMenu>
        <div className="text-center text-sm">
          <div className="text-2xl font-bold text-green-600">
            {formatNumber(totalMetric)} M
          </div>
          <div className="text-xs text-gray-600">{sanitizeHtml(t('map.unit'))}</div>
        </div>
      </div>
=======
  return (
    <div
      className="relative w-full"
      style={{ height: 'calc(100vh - 4rem)' }}
    >
      {/* Controls Panel */}
      <Card className="absolute top-4 left-4 z-10 w-80 bg-white/95 backdrop-blur-sm">
        <CardHeader className="pb-3">
          <CardTitle className="flex items-center space-x-2 text-lg">
            <MapPin className="h-5 w-5 text-green-600" />
            <span>{t('map.title')}</span>
          </CardTitle>
        </CardHeader>
        <CardContent className="space-y-4">
          {/* Metric Selector */}
          <div>
            <label className="block text-sm font-medium text-gray-700 mb-2">
              {t('map.selectMetrics')}
            </label>
            <Select
              value={selectedMetrics[0] || ''}
              onValueChange={value => onMetricsChange([value])}
            >
              <SelectTrigger>
                <SelectValue placeholder="Select metric…" />
              </SelectTrigger>
              <SelectContent className="bg-white z-50">
                {availableMetrics.map(metric => (
                  <SelectItem key={metric} value={metric}>
                    {humanizeLabel(metric)}
                  </SelectItem>
                ))}
              </SelectContent>
            </Select>
          </div>

          {/* Legend */}
          <div>
            <h4 className="text-sm font-medium text-gray-700 mb-2">
              {t('map.legend')}
            </h4>
            <div className="space-y-1">
              <div className="flex items-center space-x-2">
                <div className="w-4 h-4 rounded-full bg-red-600" />
                <span className="text-xs text-gray-600">{t('map.high')}</span>
              </div>
              <div className="flex items-center space-x-2">
                <div className="w-4 h-4 rounded-full bg-orange-500" />
                <span className="text-xs text-gray-600">{t('map.medium')}</span>
              </div>
              <div className="flex items-center space-x-2">
                <div className="w-4 h-4 rounded-full bg-green-600" />
                <span className="text-xs text-gray-600">{t('map.low')}</span>
              </div>
            </div>
          </div>
>>>>>>> b48301b5

          {/* Stats */}
          <div className="pt-2 border-t">
            <div className="flex items-center justify-between">
              <span className="text-sm text-gray-600">{t('map.total')}:</span>
              <Badge variant="secondary">
                {aggregatedData.length} regions
              </Badge>
            </div>
          </div>
        </CardContent>
      </Card>

      {/* Map */}
      <MapContainer
        center={centerCoords}
        zoom={6}
        zoomControl={false}
        className="w-full h-full"
        scrollWheelZoom
      >
        <TileLayer
          url="https://{s}.tile.openstreetmap.org/{z}/{x}/{y}.png"
          attribution='&copy; <a href="https://www.openstreetmap.org/copyright">OpenStreetMap</a> contributors'
        />
        {selectedMetrics.length > 0 &&
          aggregatedData.map((item, idx) => {
            const coords =
              item.coordinates ??
              [
                centerCoords[0] + Math.random() * 0.1 - 0.05,
                centerCoords[1] + Math.random() * 0.1 - 0.05,
              ];
            const metric = selectedMetrics[0];
            return (
              <CircleMarker
                key={`${item.region}-${idx}`}
                center={coords as LatLngExpression}
                radius={getMarkerSize(item, metric)}
                pathOptions={{
                  fillColor: getMarkerColor(item, metric),
                  color: 'white',
                  weight: 2,
                  opacity: 0.8,
                  fillOpacity: 0.6,
                }}
              >
                <Popup>
                  <div className="p-2">
                    <h3 className="font-semibold text-gray-900 mb-1">
                      {item.region}
                    </h3>
                    {selectedMetrics.map(m => (
                      <div key={m} className="text-sm text-gray-600">
                        <span className="font-medium">{humanizeLabel(m)}:</span>{' '}
                        {typeof item[m] === 'number'
                          ? (item[m] as number).toLocaleString()
                          : 'N/A'}{' '}
                        {t('map.unit')}
                      </div>
                    ))}
                    {item.sector && (
                      <div className="text-sm text-gray-600">
                        <span className="font-medium">Sector:</span> {humanizeLabel(item.sector)}
                      </div>
                    )}
                    {item.year && (
                      <div className="text-sm text-gray-600">
                        <span className="font-medium">Year:</span> {item.year}
                      </div>
                    )}
                  </div>
                </Popup>
              </CircleMarker>
            );
          })}
      </MapContainer>

      {/* Status Message */}
      {statusMessage && (
        <div className="absolute bottom-4 left-4 z-10">
          <Badge variant="outline" className="bg-white/95 backdrop-blur-sm">
            {statusMessage}
          </Badge>
        </div>
      )}
    </div>
  );
};

export default MapVisualization;<|MERGE_RESOLUTION|>--- conflicted
+++ resolved
@@ -5,21 +5,6 @@
 import 'leaflet/dist/leaflet.css';
 
 import { useTranslation } from '../hooks/useTranslation';
-<<<<<<< HEAD
-import { CO2Data } from './DataUpload';
-import { FilterState } from './FilterPanel';
-import {
-  DropdownMenu,
-  DropdownMenuCheckboxItem,
-  DropdownMenuContent,
-  DropdownMenuGroup,
-  DropdownMenuLabel,
-  DropdownMenuSeparator,
-  DropdownMenuTrigger,
-} from '@/components/ui/dropdown-menu';
-import { Button } from '@/components/ui/button';
-import { sanitizeHtml, sanitizeString } from '../utils/security';
-=======
 import { humanizeLabel } from '@/utils/humanize';
 import { Card, CardContent, CardHeader, CardTitle } from '@/components/ui/card';
 import { Select, SelectContent, SelectItem, SelectTrigger, SelectValue } from '@/components/ui/select';
@@ -29,24 +14,16 @@
 
 import type { CO2Data } from './DataUpload';
 import type { FilterState } from './FilterPanel';
->>>>>>> b48301b5
 
 interface MapVisualizationProps {
   data: CO2Data[];
   filters: FilterState;
   selectedMetrics: string[];
   availableMetrics: string[];
-<<<<<<< HEAD
-  onMetricsChange: (m: string[]) => void;
-  isLoading?: boolean;
-  error?: string | null;
-  statusMessage?: string;
-=======
   onMetricsChange: (metrics: string[]) => void;
   isLoading: boolean;
   error: string | null;
   statusMessage: string;
->>>>>>> b48301b5
 }
 
 const MapVisualization: React.FC<MapVisualizationProps> = ({
@@ -55,72 +32,25 @@
   selectedMetrics,
   availableMetrics,
   onMetricsChange,
-<<<<<<< HEAD
-  isLoading = false,
-  error = null,
-=======
   isLoading,
   error,
->>>>>>> b48301b5
   statusMessage,
 }) => {
   const { t } = useTranslation();
 
-  // Filter data based on active filters
-  const filteredData = useMemo(() => {
-    return data.filter(item => {
-      if (filters.region && item.region !== filters.region) return false;
-      if (filters.year && item.year !== filters.year) return false;
-      if (filters.sector && item.sector !== filters.sector) return false;
-      return true;
-    });
-  }, [data, filters]);
-
-<<<<<<< HEAD
-  const groupedMetrics = useMemo(() => {
-    const groups: Record<string, string[]> = {};
-    availableMetrics.forEach(m => {
-      const prefix = m.includes('_') ? m.split('_')[0] : 'metrics';
-      if (!groups[prefix]) groups[prefix] = [];
-      groups[prefix].push(m);
-    });
-    return groups;
-  }, [availableMetrics]);
-
-  // Sum selected metrics by region
-  const regionEmissions = useMemo(() => {
-    const map: Record<string, number> = {};
-    filteredData.forEach(item => {
-      const region = sanitizeString(item.region);
-      if (!region) return;
-      const val = selectedMetrics.reduce((sum, key) => {
-        const raw = item[key];
-        return typeof raw === 'number' ? sum + Math.max(0, raw) : sum;
-      }, 0);
-      if (!isFinite(val)) return;
-      map[region] = (map[region] || 0) + val;
-    });
-    return map;
-  }, [filteredData, selectedMetrics]);
-
-  // Determine min/max for scaling
-  const { minEmission, maxEmission } = useMemo(() => {
-    const vals = Object.values(regionEmissions).filter(v => isFinite(v) && v > 0);
-    if (vals.length === 0) return { minEmission: 0, maxEmission: 1 };
-    return { minEmission: Math.min(...vals), maxEmission: Math.max(...vals) };
-  }, [regionEmissions]);
-
-  // Color scale from green (low) to red (high)
-  const getEmissionColor = (em: number): string => {
-    if (!isFinite(em) || em < 0) return '#e5e7eb';
-    const intensity = Math.min(Math.max(em / maxEmission, 0), 1);
-    const red = Math.floor(255 * intensity);
-    const green = Math.floor(255 * (1 - intensity * 0.8));
-    const blue = Math.floor(100 * (1 - intensity));
-    return `rgb(${red}, ${green}, ${blue})`;
-  };
-=======
-  // Aggregate data by region/coordinates
+  // Apply filters to data
+  const filteredData = useMemo(
+    () =>
+      data.filter(item => {
+        if (filters.region && item.region !== filters.region) return false;
+        if (filters.year && item.year !== filters.year) return false;
+        if (filters.sector && item.sector !== filters.sector) return false;
+        return true;
+      }),
+    [data, filters]
+  );
+
+  // Aggregate values per region/coords
   const aggregatedData = useMemo(() => {
     const map = new Map<string, CO2Data & { count: number }>();
     filteredData.forEach(item => {
@@ -142,9 +72,8 @@
     });
     return Array.from(map.values());
   }, [filteredData, selectedMetrics]);
->>>>>>> b48301b5
-
-  // Compute min/max per metric for color/size scales
+
+  // Compute min/max for each selected metric
   const metricRanges = useMemo(() => {
     const ranges: Record<string, { min: number; max: number }> = {};
     selectedMetrics.forEach(metric => {
@@ -158,6 +87,7 @@
     return ranges;
   }, [aggregatedData, selectedMetrics]);
 
+  // Determine marker color based on metric value
   const getMarkerColor = (item: CO2Data, metric: string): string => {
     const val = item[metric] as number;
     const range = metricRanges[metric];
@@ -168,9 +98,7 @@
     return '#16a34a';
   };
 
-<<<<<<< HEAD
-  const totalMetric = Object.values(regionEmissions).reduce((a, b) => a + b, 0);
-=======
+  // Determine marker size based on metric value
   const getMarkerSize = (item: CO2Data, metric: string): number => {
     const val = item[metric] as number;
     const range = metricRanges[metric];
@@ -178,11 +106,11 @@
     const norm = (val - range.min) / (range.max - range.min);
     return Math.max(5, Math.min(20, 5 + norm * 15));
   };
->>>>>>> b48301b5
-
-  // Default view center
+
+  // Default map center (Spain)
   const centerCoords: LatLngExpression = [40.4168, -3.7038];
 
+  // Loading state
   if (isLoading) {
     return (
       <div className="flex items-center justify-center h-96">
@@ -197,6 +125,7 @@
     );
   }
 
+  // Error state
   if (error) {
     return (
       <div className="flex items-center justify-center h-96">
@@ -208,52 +137,6 @@
     );
   }
 
-<<<<<<< HEAD
-      {/* Metric selection */}
-      <div className="absolute top-4 right-4 z-[1200] bg-white p-3 rounded-lg shadow-lg space-y-2">
-        <DropdownMenu>
-          <DropdownMenuTrigger asChild>
-            <Button variant="outline" className="w-40 truncate">
-              {selectedMetrics.length > 0 ? selectedMetrics.join(', ') : 'Metricos'}
-            </Button>
-          </DropdownMenuTrigger>
-          <DropdownMenuContent className="max-h-60 overflow-y-auto">
-            {Object.entries(groupedMetrics).map(([group, metrics], gi, arr) => (
-              <DropdownMenuGroup key={group}>
-                {arr.length > 1 && (
-                  <DropdownMenuLabel className="capitalize">
-                    {group}
-                  </DropdownMenuLabel>
-                )}
-                {metrics.map(m => (
-                  <DropdownMenuCheckboxItem
-                    key={m}
-                    checked={selectedMetrics.includes(m)}
-                    onCheckedChange={checked => {
-                      if (checked) {
-                        onMetricsChange([...selectedMetrics, m]);
-                      } else {
-                        onMetricsChange(selectedMetrics.filter(x => x !== m));
-                      }
-                    }}
-                    className="capitalize"
-                  >
-                    {m}
-                  </DropdownMenuCheckboxItem>
-                ))}
-                {gi < arr.length - 1 && <DropdownMenuSeparator />}
-              </DropdownMenuGroup>
-            ))}
-          </DropdownMenuContent>
-        </DropdownMenu>
-        <div className="text-center text-sm">
-          <div className="text-2xl font-bold text-green-600">
-            {formatNumber(totalMetric)} M
-          </div>
-          <div className="text-xs text-gray-600">{sanitizeHtml(t('map.unit'))}</div>
-        </div>
-      </div>
-=======
   return (
     <div
       className="relative w-full"
@@ -310,7 +193,6 @@
               </div>
             </div>
           </div>
->>>>>>> b48301b5
 
           {/* Stats */}
           <div className="pt-2 border-t">
@@ -324,7 +206,7 @@
         </CardContent>
       </Card>
 
-      {/* Map */}
+      {/* The Map */}
       <MapContainer
         center={centerCoords}
         zoom={6}
@@ -374,7 +256,8 @@
                     ))}
                     {item.sector && (
                       <div className="text-sm text-gray-600">
-                        <span className="font-medium">Sector:</span> {humanizeLabel(item.sector)}
+                        <span className="font-medium">Sector:</span>{' '}
+                        {item.sector}
                       </div>
                     )}
                     {item.year && (
