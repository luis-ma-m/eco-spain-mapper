

// components/MapVisualization.tsx
import React, { useMemo, useState, useEffect } from 'react';
import { MapContainer, TileLayer, CircleMarker, Popup } from 'react-leaflet';
import type { LatLngExpression } from 'leaflet';
import 'leaflet/dist/leaflet.css';

import { useTranslation } from '../hooks/useTranslation';
import { humanizeLabel, formatBillions } from '@/utils/humanize';
import { Card, CardContent, CardHeader, CardTitle } from '@/components/ui/card';
import { Select, SelectContent, SelectItem, SelectTrigger, SelectValue } from '@/components/ui/select';
import { Button } from '@/components/ui/button';
import { Badge } from '@/components/ui/badge';
import { Loader2, MapPin, ChevronUp, ChevronDown } from 'lucide-react';

import type { CO2Data } from './DataUpload';
import type { FilterState } from './FilterPanel';
import MobileMenuSheet from './MobileMenuSheet';

// Fallback coordinates for Spanish autonomous communities
const REGION_COORDS: Record<string, [number, number]> = {
  'Andalucía': [37.7749, -4.7324],
  'Aragón': [41.5868, -0.8296],
  'Asturias': [43.3619, -5.8494],
  'Baleares': [39.6953, 3.0176],
  'Canarias': [28.2916, -16.6291],
  'Cantabria': [43.1828, -3.9878],
  'Castilla-La Mancha': [39.5663, -2.9908],
  'Castilla y León': [41.6523, -4.7245],
  'Cataluña': [41.8019, 1.8734],
  'Comunidad Valenciana': [39.484, -0.7532],
  'Extremadura': [39.1622, -6.3432],
  'Galicia': [42.5751, -8.1339],
  'Madrid': [40.4165, -3.7026],
  'Murcia': [37.9922, -1.1307],
  'Navarra': [42.6954, -1.6761],
  'País Vasco': [43.263, -2.934],
  'La Rioja': [42.2871, -2.5396],
  'España': [40.4168, -3.7038]
};

interface MapVisualizationProps {
  data: CO2Data[];
  filters: FilterState;
  selectedMetrics: string[];
  availableMetrics: string[];
  onMetricsChange: (metrics: string[]) => void;
  isLoading: boolean;
  error: string | null;
  statusMessage: string;
  availableRegions: string[];
  availableYears: number[];
  availableCategories: string[];
  availableValues: string[];
  onFiltersChange: (filters: FilterState) => void;
  onDataLoaded: (data: CO2Data[]) => void;
}

const MapVisualization: React.FC<MapVisualizationProps> = ({
  data,
  filters,
  selectedMetrics,
  availableMetrics,
  onMetricsChange,
  isLoading,
  error,
  statusMessage,
  availableRegions,
  availableYears,
  availableCategories,
  availableValues,
  onFiltersChange,
  onDataLoaded,
}) => {
  const { t } = useTranslation();
  const [isControlsCollapsed, setIsControlsCollapsed] = useState(false);
  const [isLegendCollapsed, setIsLegendCollapsed] = useState(false);
  const [visibleStatus, setVisibleStatus] = useState(false);
  const [displayStatus, setDisplayStatus] = useState('');

  // Apply filters to data
  const filteredData = useMemo(
    () =>
      data.filter(item => {
        if (filters.region && item.region !== filters.region) return false;
        if (filters.year && item.year !== filters.year) return false;
        if (filters.sectorCategory && item.sectorCategory !== filters.sectorCategory) return false;
        if (filters.sector && item.sector !== filters.sector) return false;
        return true;
      }),
    [data, filters]
  );

  const filteredWithoutSpain = useMemo(
    () => filteredData.filter(item => item.region !== 'España'),
    [filteredData]
  );

  const spainTotal = useMemo(() => {
    const metric = selectedMetrics[0];
    if (!metric) return 0;
    return filteredData
      .filter(item => item.region === 'España')
      .reduce((sum, item) => {
        const v = item[metric];
        return typeof v === 'number' && isFinite(v) ? sum + v : sum;
      }, 0);
  }, [filteredData, selectedMetrics]);

  // Aggregate values per region/coords
  const aggregatedData = useMemo(() => {
    const map = new Map<string, CO2Data & { count: number }>();
    filteredWithoutSpain.forEach(item => {
      const coords = item.coordinates ?? REGION_COORDS[item.region];
      const key = coords ? `${coords[0]},${coords[1]}` : item.region;
      if (map.has(key)) {
        const existing = map.get(key)!;
        selectedMetrics.forEach(metric => {
          const raw = item[metric];
          if (typeof raw === 'number' && typeof existing[metric] === 'number') {
            existing[metric] = (existing[metric] as number) + raw;
          }
        });
        existing.count++;
      } else {
        map.set(key, { ...item, coordinates: coords, count: 1 });
      }
    });
    return Array.from(map.values());
  }, [filteredWithoutSpain, selectedMetrics]);

  // Compute min/max for each selected metric
  const metricRanges = useMemo(() => {
    const ranges: Record<string, { min: number; max: number }> = {};
    selectedMetrics.forEach(metric => {
      const vals = aggregatedData
        .map(item => item[metric] as number)
        .filter(v => typeof v === 'number' && isFinite(v));
      if (vals.length) {
        ranges[metric] = { min: Math.min(...vals), max: Math.max(...vals) };
      }
    });
    return ranges;
  }, [aggregatedData, selectedMetrics]);

  // Determine marker color based on metric value
  const getMarkerColor = (item: CO2Data, metric: string): string => {
    const val = item[metric] as number;
    const range = metricRanges[metric];
    if (!range || !isFinite(val)) return '#6b7280'; // gray
    const norm = (val - range.min) / (range.max - range.min);
    if (norm > 0.7) return '#dc2626';
    if (norm > 0.4) return '#f59e0b';
    return '#16a34a';
  };

  // Determine marker size based on metric value
  const getMarkerSize = (item: CO2Data, metric: string): number => {
    const val = item[metric] as number;
    const range = metricRanges[metric];
    if (!range || !isFinite(val)) return 5;
    const norm = (val - range.min) / (range.max - range.min);
    return Math.max(5, Math.min(20, 5 + norm * 15));
  };

  // Handle status message visibility with fade-out
  useEffect(() => {
    if (statusMessage) {
      setDisplayStatus(statusMessage);
      setVisibleStatus(true);
      const hideTimer = setTimeout(() => setVisibleStatus(false), 10000);
      const clearTimer = setTimeout(() => setDisplayStatus(''), 11000);
      return () => {
        clearTimeout(hideTimer);
        clearTimeout(clearTimer);
      };
    }
  }, [statusMessage]);

  // Default map center (Spain)
  const centerCoords: LatLngExpression = [40.4168, -3.7038];

  // Loading state
  if (isLoading) {
    return (
      <div className="flex items-center justify-center h-96">
        <div className="text-center">
          <Loader2 className="h-8 w-8 animate-spin mx-auto mb-4 text-green-600" />
          <p className="text-gray-600">{t('data.loading')}</p>
          {statusMessage && (
            <p className="text-sm text-gray-500 mt-2">{statusMessage}</p>
          )}
        </div>
      </div>
    );
  }

  // Error state
  if (error) {
    return (
      <div className="flex items-center justify-center h-96">
        <div className="text-center">
          <p className="text-red-600 mb-2">{t('data.error')}</p>
          <p className="text-sm text-gray-500">{error}</p>
        </div>
      </div>
    );
  }

  return (
    <div
      className="relative w-full"
      style={{ height: 'calc(100vh - 4rem)' }}
    >
      {/* Mobile Menu - Only visible on mobile */}
      <div className="md:hidden absolute top-4 left-4 z-[500]">
        <MobileMenuSheet
          selectedMetrics={selectedMetrics}
          availableMetrics={availableMetrics}
          onMetricsChange={onMetricsChange}
          aggregatedData={aggregatedData}
          availableRegions={availableRegions}
          availableYears={availableYears}
          availableCategories={availableCategories}
          availableValues={availableValues}
          filters={filters}
          onFiltersChange={onFiltersChange}
          onDataLoaded={onDataLoaded}
        />
      </div>
      {spainTotal > 0 && (
        <div className="md:hidden absolute top-4 left-16 right-4 z-[500]">
          <Badge variant="outline" className="bg-white/95 backdrop-blur-sm">
            {t('map.spainTotal', {
<<<<<<< HEAD
              value: formatBillions(spainTotal, 3),
=======
              value: formatBillions(spainTotal),
>>>>>>> 0457aeaf
              unit: t('map.unit'),
            })}
          </Badge>
        </div>
      )}

      {/* Desktop Controls Panel - Hidden on mobile */}
      <Card className="hidden md:block absolute top-4 left-4 z-[500] w-80 bg-white/95 backdrop-blur-sm">
        <CardHeader className="pb-3">
          <CardTitle className="flex items-center justify-between text-lg">
            <div className="flex items-center space-x-2">
              <MapPin className="h-5 w-5 text-green-600" />
              <span>{t('menu.mapControls')}</span>
            </div>
            <Button
              variant="ghost"
              size="sm"
              onClick={() => setIsControlsCollapsed(!isControlsCollapsed)}
            >
              {isControlsCollapsed ? <ChevronDown className="h-4 w-4" /> : <ChevronUp className="h-4 w-4" />}
            </Button>
          </CardTitle>
        </CardHeader>
        {!isControlsCollapsed && (
          <CardContent className="space-y-4">
            {/* Metric Selector */}
            <div>
              <label className="block text-sm font-medium text-gray-700 mb-2">
                {t('map.selectMetrics')}
              </label>
              <Select
                value={selectedMetrics[0] || ''}
                onValueChange={value => onMetricsChange([value])}
              >
                <SelectTrigger>
                  <SelectValue placeholder={t('map.selectMetricPlaceholder')} />
                </SelectTrigger>
                <SelectContent className="bg-white z-[1400]">
                  {availableMetrics.map(metric => (
                    <SelectItem key={metric} value={metric}>
                      {humanizeLabel(metric)}
                    </SelectItem>
                  ))}
                </SelectContent>
              </Select>
            </div>

            {/* Stats */}
            <div className="pt-2 border-t">
              <div className="flex items-center justify-between">
                <span className="text-sm text-gray-600">{t('map.total')}:</span>
                <Badge variant="secondary">
                  {aggregatedData.length} {t('map.regionsLabel')}
                </Badge>
              </div>
            </div>
          </CardContent>
        )}
      </Card>

      {/* Desktop Legend Panel - Hidden on mobile */}
      <Card className="hidden md:block absolute top-4 left-[22rem] z-[500] w-48 bg-white/95 backdrop-blur-sm">
        <CardHeader className="pb-3">
          <CardTitle className="flex items-center justify-between text-sm">
            <span>{t('map.legend')}</span>
            <Button
              variant="ghost"
              size="sm"
              onClick={() => setIsLegendCollapsed(!isLegendCollapsed)}
            >
              {isLegendCollapsed ? <ChevronDown className="h-3 w-3" /> : <ChevronUp className="h-3 w-3" />}
            </Button>
          </CardTitle>
        </CardHeader>
        {!isLegendCollapsed && (
          <CardContent>
            <div className="space-y-1">
              <div className="flex items-center space-x-2">
                <div className="w-4 h-4 rounded-full bg-red-600" />
                <span className="text-xs text-gray-600">{t('map.high')}</span>
              </div>
              <div className="flex items-center space-x-2">
                <div className="w-4 h-4 rounded-full bg-orange-500" />
                <span className="text-xs text-gray-600">{t('map.medium')}</span>
              </div>
              <div className="flex items-center space-x-2">
                <div className="w-4 h-4 rounded-full bg-green-600" />
                <span className="text-xs text-gray-600">{t('map.low')}</span>
              </div>
            </div>
            {spainTotal > 0 && (
              <div className="pt-2 text-xs text-gray-700 border-t mt-2">
                {t('map.spainTotal', {
<<<<<<< HEAD
                  value: formatBillions(spainTotal, 3),
=======
                  value: formatBillions(spainTotal),
>>>>>>> 0457aeaf
                  unit: t('map.unit'),
                })}
              </div>
            )}
          </CardContent>
        )}
      </Card>

      {/* The Map */}
      <MapContainer
        center={centerCoords}
        zoom={6}
        zoomControl={false}
        className="w-full h-full"
        scrollWheelZoom={true}
      >
        <TileLayer
          url="https://{s}.tile.openstreetmap.org/{z}/{x}/{y}.png"
          attribution='&copy; <a href="https://www.openstreetmap.org/copyright">OpenStreetMap</a> contributors'
        />
        {selectedMetrics.length > 0 &&
          aggregatedData.map((item, idx) => {
            const coords =
              item.coordinates ??
              REGION_COORDS[item.region] ?? [
                centerCoords[0] + Math.random() * 0.1 - 0.05,
                centerCoords[1] + Math.random() * 0.1 - 0.05,
              ];
            const metric = selectedMetrics[0];
            return (
              <CircleMarker
                key={`${item.region}-${idx}`}
                center={coords as LatLngExpression}
                radius={getMarkerSize(item, metric)}
                pathOptions={{
                  fillColor: getMarkerColor(item, metric),
                  color: 'white',
                  weight: 2,
                  opacity: 0.8,
                  fillOpacity: 0.6,
                }}
              >
                <Popup>
                  <div className="p-2">
                    <h3 className="font-semibold text-gray-900 mb-1">
                      {item.region}
                    </h3>
                    {selectedMetrics.map(m => (
                      <div key={m} className="text-sm text-gray-600">
                        <span className="font-medium">{humanizeLabel(m)}:</span>{' '}
                        {typeof item[m] === 'number'
                          ? formatBillions(item[m] as number)
                          : t('map.na')}{' '}
                        {t('map.unit')}
                      </div>
                    ))}
                    {item.sectorCategory && (
                      <div className="text-sm text-gray-600">
                        <span className="font-medium">{t('filters.category')}:</span>{' '}
                        {t(`category.${item.sectorCategory}`)}
                      </div>
                    )}
                    {item.sector && (
                      <div className="text-sm text-gray-600">
                        <span className="font-medium">{t('filters.value')}:</span>{' '}
                        {t(`value.${item.sector}`)}
                      </div>
                    )}
                    {item.year && (
                      <div className="text-sm text-gray-600">
                        <span className="font-medium">{t('filters.year')}:</span> {item.year}
                      </div>
                    )}
                  </div>
                </Popup>
              </CircleMarker>
            );
          })}
      </MapContainer>

      {/* Status Message */}
      {displayStatus && (
        <div
          className={`absolute bottom-4 left-4 z-[1000] transition-opacity duration-1000 ${
            visibleStatus ? 'opacity-100' : 'opacity-0'
          }`}
        >
          <Badge variant="outline" className="bg-white/95 backdrop-blur-sm">
            {displayStatus}
          </Badge>
        </div>
      )}
    </div>
  );
};

export default MapVisualization;<|MERGE_RESOLUTION|>--- conflicted
+++ resolved
@@ -233,11 +233,9 @@
         <div className="md:hidden absolute top-4 left-16 right-4 z-[500]">
           <Badge variant="outline" className="bg-white/95 backdrop-blur-sm">
             {t('map.spainTotal', {
-<<<<<<< HEAD
+
               value: formatBillions(spainTotal, 3),
-=======
-              value: formatBillions(spainTotal),
->>>>>>> 0457aeaf
+              main
               unit: t('map.unit'),
             })}
           </Badge>
@@ -331,11 +329,8 @@
             {spainTotal > 0 && (
               <div className="pt-2 text-xs text-gray-700 border-t mt-2">
                 {t('map.spainTotal', {
-<<<<<<< HEAD
                   value: formatBillions(spainTotal, 3),
-=======
-                  value: formatBillions(spainTotal),
->>>>>>> 0457aeaf
+                  main
                   unit: t('map.unit'),
                 })}
               </div>
