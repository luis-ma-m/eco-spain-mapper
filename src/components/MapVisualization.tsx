<<<<<<< HEAD

import React, { useMemo, useState, useEffect } from 'react';
=======
import React, { useMemo, useState } from 'react';
>>>>>>> 7a8ebfdd
import { MapContainer, TileLayer, CircleMarker, Tooltip, ZoomControl, useMapEvents } from 'react-leaflet';
import 'leaflet/dist/leaflet.css';
import { useTranslation } from '../hooks/useTranslation';
import { CO2Data } from './DataUpload';
import { FilterState } from './FilterPanel';
import { sanitizeHtml, sanitizeString } from '../utils/security';

interface MapVisualizationProps {
  data: CO2Data[];
  filters: FilterState;
}

const ZoomListener: React.FC<{ onZoom: (z: number) => void }> = ({ onZoom }) => {
  useMapEvents({
    zoomend(e) {
      onZoom(e.target.getZoom());
    },
  });
  return null;
};

const MapVisualization: React.FC<MapVisualizationProps> = ({ data, filters }) => {
  const { t } = useTranslation();
  const [zoom, setZoom] = useState(6);
  const [screenHeight, setScreenHeight] = useState<number>(typeof window !== 'undefined' ? window.innerHeight : 800);
  const center: [number, number] = [40.4165, -3.7026];

<<<<<<< HEAD
  useEffect(() => {
    const updateHeight = () => setScreenHeight(window.innerHeight);
    updateHeight();
    window.addEventListener('resize', updateHeight);
    return () => window.removeEventListener('resize', updateHeight);
  }, []);

  // Filter data based on current filters
=======
  // Filter data with validation
>>>>>>> 7a8ebfdd
  const filteredData = useMemo(() => {
    return data.filter(item => {
      // Validate item structure
      if (!item || typeof item !== 'object') return false;
      if (!item.region || !item.year || typeof item.emissions !== 'number') return false;
      if (item.emissions < 0 || !isFinite(item.emissions)) return false;
      
      // Apply filters
      if (filters.region && sanitizeString(item.region) !== sanitizeString(filters.region)) return false;
      if (filters.year && item.year !== filters.year) return false;
      if (filters.sector && sanitizeString(item.sector) !== sanitizeString(filters.sector)) return false;
      
      return true;
    });
  }, [data, filters]);

  // Calculate aggregated emissions by region with validation
  const regionEmissions = useMemo(() => {
    const emissions: { [region: string]: number } = {};
    
    filteredData.forEach(item => {
      const region = sanitizeString(item.region);
      if (!region) return;
      
      if (!emissions[region]) {
        emissions[region] = 0;
      }
      
      const itemEmissions = Math.max(0, item.emissions || 0);
      if (isFinite(itemEmissions)) {
        emissions[region] += itemEmissions;
      }
    });
    
    return emissions;
  }, [filteredData]);

  // Get max emission value for color scaling with safety check
  const maxEmission = useMemo(() => {
    const values = Object.values(regionEmissions).filter(v => isFinite(v) && v > 0);
    return values.length > 0 ? Math.max(...values) : 1;
  }, [regionEmissions]);

  // Color scale function with input validation
  const getEmissionColor = (emission: number): string => {
    if (!isFinite(emission) || emission < 0) return '#e5e7eb';
    
    const intensity = Math.min(Math.max(emission / maxEmission, 0), 1);
    const red = Math.floor(255 * intensity);
    const green = Math.floor(255 * (1 - intensity * 0.8));
    const blue = Math.floor(100 * (1 - intensity));
    
    return `rgb(${red}, ${green}, ${blue})`;
  };

  // Spanish regions with validation
  const spanishRegions = [
    { name: 'Andalucía', coords: [37.7749, -4.7324] },
    { name: 'Aragón', coords: [41.5868, -0.8296] },
    { name: 'Asturias', coords: [43.3619, -5.8494] },
    { name: 'Baleares', coords: [39.6953, 3.0176] },
    { name: 'Canarias', coords: [28.2916, -16.6291] },
    { name: 'Cantabria', coords: [43.1828, -3.9878] },
    { name: 'Castilla-La Mancha', coords: [39.5663, -2.9908] },
    { name: 'Castilla y León', coords: [41.6523, -4.7245] },
    { name: 'Cataluña', coords: [41.8019, 1.8734] },
    { name: 'Comunidad Valenciana', coords: [39.4840, -0.7532] },
    { name: 'Extremadura', coords: [39.1622, -6.3432] },
    { name: 'Galicia', coords: [42.5751, -8.1339] },
    { name: 'Madrid', coords: [40.4165, -3.7026] },
    { name: 'Murcia', coords: [37.9922, -1.1307] },
    { name: 'Navarra', coords: [42.6954, -1.6761] },
    { name: 'País Vasco', coords: [43.2630, -2.9340] },
    { name: 'La Rioja', coords: [42.2871, -2.5396] }
  ];

  const getRadius = (emission: number) => {
    if (!isFinite(emission) || emission <= 0) return 8;
    return Math.max(8, Math.min(50, Math.sqrt(emission / 1000))) * (zoom / 6);
  };

  // Safe number formatting
  const formatNumber = (num: number): string => {
    if (!isFinite(num)) return '0';
    return (num / 1000).toFixed(1);
  };

  const formatTotalEmissions = (num: number): string => {
    if (!isFinite(num)) return '0.00';
    return (num / 1000000).toFixed(2);
  };

  return (
    <div className="w-full h-full bg-gray-50 overflow-hidden">
      <div className="bg-white p-4 border-b border-gray-200">
        <h3 className="text-lg font-semibold text-gray-900">{sanitizeHtml(t('map.title'))}</h3>
        <p className="text-sm text-gray-600">
          {filteredData.length} registros • {Object.keys(regionEmissions).length} regiones
        </p>
      </div>
      <div
        className="relative w-full h-full"
        style={{ minHeight: Math.max(screenHeight - 120, 400) }}
      >
        <MapContainer
          center={center}
          zoom={zoom}
          zoomControl={false}
          className="w-full h-full"
          scrollWheelZoom={true}
        >
          <ZoomControl position="topright" />
          <ZoomListener onZoom={setZoom} />
          <TileLayer
            url="https://{s}.tile.openstreetmap.org/{z}/{x}/{y}.png"
          />
          {spanishRegions.map((region) => {
            const emission = regionEmissions[region.name] || 0;
            const color = emission > 0 ? getEmissionColor(emission) : '#e5e7eb';
            const sanitizedRegionName = sanitizeHtml(region.name);
            
            return (
              <CircleMarker
                key={region.name}
                center={region.coords as [number, number]}
                pathOptions={{ 
                  color: '#333', 
                  fillColor: color, 
                  fillOpacity: 0.8,
                  radius: getRadius(emission)
                }}
              >
                <Tooltip>
                  <div className="text-center">
                    <div className="text-xs font-medium" dangerouslySetInnerHTML={{ __html: sanitizedRegionName }} />
                    {emission > 0 && (
                      <div className="text-xs">
                        {formatNumber(emission)}k {sanitizeHtml(t('map.unit'))}
                      </div>
                    )}
                  </div>
                </Tooltip>
              </CircleMarker>
            );
          })}
        </MapContainer>

        <div className="absolute bottom-4 left-4 bg-white p-3 rounded-lg shadow-lg">
          <h4 className="text-sm font-semibold mb-2">{sanitizeHtml(t('map.legend'))}</h4>
          <div className="space-y-1">
            <div className="flex items-center space-x-2">
              <div className="w-4 h-4 rounded-full bg-red-500"></div>
              <span className="text-xs">Alta emisión</span>
            </div>
            <div className="flex items-center space-x-2">
              <div className="w-4 h-4 rounded-full bg-yellow-500"></div>
              <span className="text-xs">Media emisión</span>
            </div>
            <div className="flex items-center space-x-2">
              <div className="w-4 h-4 rounded-full bg-green-500"></div>
              <span className="text-xs">Baja emisión</span>
            </div>
          </div>
        </div>

        <div className="absolute top-4 right-4 bg-white p-3 rounded-lg shadow-lg">
          <div className="text-sm">
            <div className="font-semibold">Total Emisiones</div>
            <div className="text-2xl font-bold text-green-600">
              {formatTotalEmissions(Object.values(regionEmissions).reduce((a, b) => a + b, 0))}M
            </div>
            <div className="text-xs text-gray-600">{sanitizeHtml(t('map.unit'))}</div>
          </div>
        </div>

        {filteredData.length === 0 && (
          <div className="absolute inset-0 flex items-center justify-center bg-white bg-opacity-90">
            <div className="text-center">
              <p className="text-gray-600">{sanitizeHtml(t('data.noData'))}</p>
            </div>
          </div>
        )}
      </div>
    </div>
  );
};

export default MapVisualization;<|MERGE_RESOLUTION|>--- conflicted
+++ resolved
@@ -1,9 +1,5 @@
-<<<<<<< HEAD
 
 import React, { useMemo, useState, useEffect } from 'react';
-=======
-import React, { useMemo, useState } from 'react';
->>>>>>> 7a8ebfdd
 import { MapContainer, TileLayer, CircleMarker, Tooltip, ZoomControl, useMapEvents } from 'react-leaflet';
 import 'leaflet/dist/leaflet.css';
 import { useTranslation } from '../hooks/useTranslation';
@@ -31,7 +27,7 @@
   const [screenHeight, setScreenHeight] = useState<number>(typeof window !== 'undefined' ? window.innerHeight : 800);
   const center: [number, number] = [40.4165, -3.7026];
 
-<<<<<<< HEAD
+
   useEffect(() => {
     const updateHeight = () => setScreenHeight(window.innerHeight);
     updateHeight();
@@ -40,9 +36,7 @@
   }, []);
 
   // Filter data based on current filters
-=======
-  // Filter data with validation
->>>>>>> 7a8ebfdd
+
   const filteredData = useMemo(() => {
     return data.filter(item => {
       // Validate item structure
