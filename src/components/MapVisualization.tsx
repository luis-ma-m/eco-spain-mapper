
import React, { useMemo, useState } from 'react';
import { MapContainer, TileLayer, CircleMarker, Tooltip, ZoomControl, useMapEvents } from 'react-leaflet';
import 'leaflet/dist/leaflet.css';
import { useTranslation } from '../hooks/useTranslation';
import { CO2Data } from './DataUpload';
import { FilterState } from './FilterPanel';
import { sanitizeHtml, sanitizeString } from '../utils/security';

interface MapVisualizationProps {
  data: CO2Data[];
  filters: FilterState;
  isLoading?: boolean;
  error?: string | null;
<<<<<<< HEAD
  statusMessage?: string;
=======
>>>>>>> 3d988be8
}

const ZoomListener: React.FC<{ onZoom: (z: number) => void }> = ({ onZoom }) => {
  useMapEvents({
    zoomend(e) {
      onZoom(e.target.getZoom());
    },
  });
  return null;
};

const MapVisualization: React.FC<MapVisualizationProps> = ({
  data,
  filters,
  isLoading = false,
  error = null,
<<<<<<< HEAD
  statusMessage,
=======
>>>>>>> 3d988be8
}) => {
  const { t } = useTranslation();
  const [zoom, setZoom] = useState(6);
  const center: [number, number] = [40.4165, -3.7026];

  // Filter data based on current filters

  const filteredData = useMemo(() => {
    return data.filter(item => {
      // Validate item structure
      if (!item || typeof item !== 'object') return false;
      if (!item.region || !item.year || typeof item.emissions !== 'number') return false;
      if (item.emissions < 0 || !isFinite(item.emissions)) return false;
      
      // Apply filters
      if (filters.region && sanitizeString(item.region) !== sanitizeString(filters.region)) return false;
      if (filters.year && item.year !== filters.year) return false;
      if (filters.sector && sanitizeString(item.sector) !== sanitizeString(filters.sector)) return false;
      
      return true;
    });
  }, [data, filters]);

  // Calculate aggregated emissions by region with validation
  const regionEmissions = useMemo(() => {
    const emissions: { [region: string]: number } = {};
    
    filteredData.forEach(item => {
      const region = sanitizeString(item.region);
      if (!region) return;
      
      if (!emissions[region]) {
        emissions[region] = 0;
      }
      
      const itemEmissions = Math.max(0, item.emissions || 0);
      if (isFinite(itemEmissions)) {
        emissions[region] += itemEmissions;
      }
    });
    
    return emissions;
  }, [filteredData]);

  // Get max emission value for color scaling with safety check
  const maxEmission = useMemo(() => {
    const values = Object.values(regionEmissions).filter(v => isFinite(v) && v > 0);
    return values.length > 0 ? Math.max(...values) : 1;
  }, [regionEmissions]);

  // Color scale function with input validation
  const getEmissionColor = (emission: number): string => {
    if (!isFinite(emission) || emission < 0) return '#e5e7eb';
    
    const intensity = Math.min(Math.max(emission / maxEmission, 0), 1);
    const red = Math.floor(255 * intensity);
    const green = Math.floor(255 * (1 - intensity * 0.8));
    const blue = Math.floor(100 * (1 - intensity));
    
    return `rgb(${red}, ${green}, ${blue})`;
  };

  // Spanish regions with validation
  const spanishRegions = [
    { name: 'Andalucía', coords: [37.7749, -4.7324] },
    { name: 'Aragón', coords: [41.5868, -0.8296] },
    { name: 'Asturias', coords: [43.3619, -5.8494] },
    { name: 'Baleares', coords: [39.6953, 3.0176] },
    { name: 'Canarias', coords: [28.2916, -16.6291] },
    { name: 'Cantabria', coords: [43.1828, -3.9878] },
    { name: 'Castilla-La Mancha', coords: [39.5663, -2.9908] },
    { name: 'Castilla y León', coords: [41.6523, -4.7245] },
    { name: 'Cataluña', coords: [41.8019, 1.8734] },
    { name: 'Comunidad Valenciana', coords: [39.4840, -0.7532] },
    { name: 'Extremadura', coords: [39.1622, -6.3432] },
    { name: 'Galicia', coords: [42.5751, -8.1339] },
    { name: 'Madrid', coords: [40.4165, -3.7026] },
    { name: 'Murcia', coords: [37.9922, -1.1307] },
    { name: 'Navarra', coords: [42.6954, -1.6761] },
    { name: 'País Vasco', coords: [43.2630, -2.9340] },
    { name: 'La Rioja', coords: [42.2871, -2.5396] }
  ];

  const getRadius = (emission: number) => {
    if (!isFinite(emission) || emission <= 0) return 8;
    return Math.max(8, Math.min(50, Math.sqrt(emission / 1000))) * (zoom / 6);
  };

  // Safe number formatting
  const formatNumber = (num: number): string => {
    if (!isFinite(num)) return '0';
    return (num / 1000).toFixed(1);
  };

  const formatTotalEmissions = (num: number): string => {
    if (!isFinite(num)) return '0.00';
    return (num / 1000000).toFixed(2);
  };

  return (
    <div className="relative w-full" style={{ height: 'calc(100vh - 4rem)' }}>
      <MapContainer
        center={center}
        zoom={zoom}
        zoomControl={false}
        className="w-full h-full"
        scrollWheelZoom={true}
      >
        <ZoomControl position="topright" />
        <ZoomListener onZoom={setZoom} />
        <TileLayer url="https://{s}.tile.openstreetmap.org/{z}/{x}/{y}.png" />
        {spanishRegions.map((region) => {
          const emission = regionEmissions[region.name] || 0;
          const color = emission > 0 ? getEmissionColor(emission) : '#e5e7eb';
          const sanitizedRegionName = sanitizeHtml(region.name);

          return (
            <CircleMarker
              key={region.name}
              center={region.coords as [number, number]}
              pathOptions={{
                color: '#333',
                fillColor: color,
                fillOpacity: 0.8,
                radius: getRadius(emission),
              }}
            >
              <Tooltip>
                <div className="text-center">
                  <div className="text-xs font-medium" dangerouslySetInnerHTML={{ __html: sanitizedRegionName }} />
                  {emission > 0 && (
                    <div className="text-xs">
                      {formatNumber(emission)}k {sanitizeHtml(t('map.unit'))}
                    </div>
                  )}
                </div>
              </Tooltip>
            </CircleMarker>
          );
        })}
      </MapContainer>

      <div className="absolute top-4 left-4 bg-white p-4 rounded-lg shadow">
        <h3 className="text-lg font-semibold text-gray-900">{sanitizeHtml(t('map.title'))}</h3>
        <p className="text-sm text-gray-600">
          {filteredData.length} registros • {Object.keys(regionEmissions).length} regiones
        </p>
      </div>
        <div className="absolute bottom-4 left-4 bg-white p-3 rounded-lg shadow-lg">
          <h4 className="text-sm font-semibold mb-2">{sanitizeHtml(t('map.legend'))}</h4>
          <div className="space-y-1">
            <div className="flex items-center space-x-2">
              <div className="w-4 h-4 rounded-full bg-red-500"></div>
              <span className="text-xs">Alta emisión</span>
            </div>
            <div className="flex items-center space-x-2">
              <div className="w-4 h-4 rounded-full bg-yellow-500"></div>
              <span className="text-xs">Media emisión</span>
            </div>
            <div className="flex items-center space-x-2">
              <div className="w-4 h-4 rounded-full bg-green-500"></div>
              <span className="text-xs">Baja emisión</span>
            </div>
          </div>
        </div>

        <div className="absolute top-4 right-4 bg-white p-3 rounded-lg shadow-lg">
          <div className="text-sm">
            <div className="font-semibold">Total Emisiones</div>
            <div className="text-2xl font-bold text-green-600">
              {formatTotalEmissions(Object.values(regionEmissions).reduce((a, b) => a + b, 0))}M
            </div>
            <div className="text-xs text-gray-600">{sanitizeHtml(t('map.unit'))}</div>
          </div>
        </div>

        {(isLoading || error || filteredData.length === 0) && (
          <div className="pointer-events-none absolute inset-0 flex items-center justify-center">
            <div className="bg-white bg-opacity-80 px-4 py-2 rounded">
              <p className="text-gray-600 text-center">
                {sanitizeHtml(
                  isLoading
                    ? t('data.loading')
                    : error
                    ? `${t('data.error')}: ${error}`
                    : t('data.noData')
                )}
              </p>
            </div>
          </div>
        )}

        {statusMessage && (
          <div className="pointer-events-none absolute top-2 left-2 bg-white bg-opacity-70 rounded px-2 py-1 shadow">
            <p className="text-xs text-gray-700" dangerouslySetInnerHTML={{ __html: sanitizeHtml(statusMessage) }} />
          </div>
        )}
      </div>
  );
};

export default MapVisualization;<|MERGE_RESOLUTION|>--- conflicted
+++ resolved
@@ -12,10 +12,8 @@
   filters: FilterState;
   isLoading?: boolean;
   error?: string | null;
-<<<<<<< HEAD
   statusMessage?: string;
-=======
->>>>>>> 3d988be8
+  main
 }
 
 const ZoomListener: React.FC<{ onZoom: (z: number) => void }> = ({ onZoom }) => {
@@ -32,10 +30,9 @@
   filters,
   isLoading = false,
   error = null,
-<<<<<<< HEAD
+  jv2608-codex/buscar-errores-de-arranque-del-sitio-web
   statusMessage,
-=======
->>>>>>> 3d988be8
+  main
 }) => {
   const { t } = useTranslation();
   const [zoom, setZoom] = useState(6);
