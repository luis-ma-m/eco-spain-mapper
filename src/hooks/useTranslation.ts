--- conflicted
+++ resolved
@@ -101,7 +101,7 @@
   'errorBoundary.reload': { es: 'Recargar página', en: 'Reload page' },
   'errorBoundary.retry': { es: 'Intentar de nuevo', en: 'Try again' },
 
-<<<<<<< HEAD
+codex/añadir-claves-de-traducción-y-reemplazar-cadenas-en-index.ts
   // Index page status messages
   'index.loadedUpload': {
     es: 'Se cargaron {{count}} registros desde la subida',
@@ -119,11 +119,7 @@
     es: 'Error al cargar CSV: {{msg}}',
     en: 'Error loading CSV: {{msg}}',
   },
-=======
-  // Not Found page
-  'notFound.oops': { es: '¡Vaya! Página no encontrada', en: 'Oops! Page not found' },
-  'notFound.returnHome': { es: 'Volver al inicio', en: 'Return to Home' },
->>>>>>> d05314db
+    main
 };
 
 export const useTranslation = () => {
