--- conflicted
+++ resolved
@@ -24,7 +24,7 @@
     header: true,
     skipEmptyLines: true,
     transformHeader: header => sanitizeString(header.replace(/"/g, '')),
-    transform: (value: string) => value.trim().replace(/"/g, ''),
+    transform: value => value.trim().replace(/"/g, ''),
   });
 
   if (errors.length > 0) {
@@ -36,7 +36,7 @@
       const sanitizedRow: Record<string, unknown> = {};
       for (const [key, value] of Object.entries(row)) {
         const cleanKey = sanitizeString(key);
-        if (value === undefined || value === '') continue;
+        if (!value) continue;
         if (!isNaN(Number(value))) {
           sanitizedRow[cleanKey] = sanitizeNumber(value);
         } else {
@@ -52,11 +52,7 @@
         ''
       );
 
-      const yearRaw =
-        sanitizedRow.year ||
-        sanitizedRow.Year ||
-        sanitizedRow.año ||
-        '';
+      const yearRaw = sanitizedRow.year || sanitizedRow.Year || sanitizedRow.año || '';
       const year = sanitizeNumber(yearRaw) || 0;
 
       const sector = sanitizeString(
@@ -67,7 +63,7 @@
         ''
       );
 
-      const emissionsRaw =
+      const emissionsRaw = 
         sanitizedRow.emissions ||
         sanitizedRow.Emissions ||
         sanitizedRow.emisiones ||
@@ -143,18 +139,16 @@
     setFilters(newFilters);
   };
 
+  // Persist selection
   useEffect(() => {
     try {
       localStorage.setItem('selectedMetrics', JSON.stringify(selectedMetrics));
     } catch {
-<<<<<<< HEAD
-      /* ignore */
-=======
       // ignore
->>>>>>> b48301b5
     }
   }, [selectedMetrics]);
 
+  // Load default CSV on mount
   useEffect(() => {
     const controller = new AbortController();
 
@@ -165,12 +159,10 @@
       setStatusMsg(`Fetching default data from ${dataUrl}`);
 
       try {
-        console.info(`Fetching data from ${dataUrl}`);
         const res = await fetch(dataUrl, { signal: controller.signal });
         if (!res.ok) {
           throw new Error(`Failed to load data: ${res.status} ${res.statusText}`);
         }
-
         const text = await res.text();
         let parsedData: CO2Data[];
         try {
@@ -181,10 +173,8 @@
           setStatusMsg(`CSV parse error: ${msg}`);
           throw parseErr;
         }
-
         setData(parsedData);
         const msgLoaded = `Loaded ${parsedData.length} records from default CSV`;
-        console.log(msgLoaded);
         setStatusMsg(msgLoaded);
       } catch (err) {
         const msg = err instanceof Error ? err.message : String(err);
@@ -214,23 +204,12 @@
     [data]
   );
 
-<<<<<<< HEAD
-=======
   // Discover numeric fields for metrics
->>>>>>> b48301b5
   const availableMetrics = useMemo(() => {
     const metrics = new Set<string>();
     data.forEach(record => {
       Object.entries(record).forEach(([k, v]) => {
-<<<<<<< HEAD
-        if (
-          typeof v === 'number' &&
-          isFinite(v) &&
-          !['year', 'lat', 'lng'].includes(k)
-        ) {
-=======
         if (typeof v === 'number' && isFinite(v) && !['year', 'lat', 'lng'].includes(k)) {
->>>>>>> b48301b5
           metrics.add(k);
         }
       });
@@ -238,10 +217,7 @@
     return Array.from(metrics).sort();
   }, [data]);
 
-<<<<<<< HEAD
-=======
-  // Ensure selectedMetrics stay valid as data changes
->>>>>>> b48301b5
+  // Adjust selectedMetrics if needed
   useEffect(() => {
     if (availableMetrics.length === 0) return;
     setSelectedMetrics(prev => {
@@ -270,7 +246,9 @@
           <div className="absolute bottom-4 right-4 z-10 flex flex-col space-y-2">
             <Sheet>
               <SheetTrigger asChild>
-                <Button size="icon"><Upload className="w-4 h-4" /></Button>
+                <Button size="icon">
+                  <Upload className="w-4 h-4" />
+                </Button>
               </SheetTrigger>
               <SheetContent side="right" className="sm:w-96">
                 <DataUpload onDataLoaded={handleDataLoaded} />
@@ -279,7 +257,9 @@
 
             <Sheet>
               <SheetTrigger asChild>
-                <Button size="icon"><FilterIcon className="w-4 h-4" /></Button>
+                <Button size="icon">
+                  <FilterIcon className="w-4 h-4" />
+                </Button>
               </SheetTrigger>
               <SheetContent side="right" className="sm:w-80">
                 <FilterPanel
