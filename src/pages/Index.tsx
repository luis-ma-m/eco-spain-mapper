// pages/index.tsx
import React, { useEffect, useState, useMemo } from 'react';
import Papa from 'papaparse';

import Header from '../components/Header';
import MapVisualization from '../components/MapVisualization';
import DataUpload from '../components/DataUpload';
import FilterPanel from '../components/FilterPanel';
import ErrorBoundary from '../components/ErrorBoundary';

import { Sheet, SheetTrigger, SheetContent } from '@/components/ui/sheet';
import { Button } from '@/components/ui/button';
import { Upload, Filter as FilterIcon } from 'lucide-react';

import type { CO2Data } from '../components/DataUpload';
import type { FilterState } from '../components/FilterPanel';

import { useTranslation } from '../hooks/useTranslation';
import { sanitizeNumber, sanitizeString, validateCoordinates } from '../utils/security';

const parseCSV = (csvText: string): CO2Data[] => {
  const { data: rows, errors } = Papa.parse<Record<string, string>>(csvText, {
    header: true,
    skipEmptyLines: true,
    transformHeader: header => sanitizeString(header.replace(/"/g, '')),
    transform: (value: string) => value.trim().replace(/"/g, ''),
  });

  if (errors.length > 0) {
    console.warn('CSV parse errors:', errors);
  }

  return rows.reduce<CO2Data[]>((acc, row, i) => {
    try {
      // Build and sanitize each field exactly once
      const region = sanitizeString(
        row.region ||
        row.Region ||
        row.autonomous_community ||
        row.comunidad_autonoma ||
        ''
      );

      const yearRaw = row.year || row.Year || row.año || '';
      const year = sanitizeNumber(yearRaw) || 0;

      const sector = sanitizeString(
        row.sector ||
        row.Sector ||
        row.industry ||
        row.industria ||
        ''
      );

      const emissionsRaw = row.emissions || row.Emissions || row.emisiones || row.co2 || row.CO2 || '';
      const emissions = sanitizeNumber(emissionsRaw) || 0;

      // Coordinates (optional)
      const latRaw = row.lat || '';
      const lngRaw = row.lng || '';
      const lat = latRaw ? sanitizeNumber(latRaw) : undefined;
      const lng = lngRaw ? sanitizeNumber(lngRaw) : undefined;
      const coordinates =
        lat !== undefined &&
        lng !== undefined &&
        validateCoordinates(lat, lng)
          ? [lat, lng] as [number, number]
          : undefined;

      // Validate core fields
      if (
        region &&
        year >= 1900 &&
        year <= 2100 &&
        emissions >= 0 &&
        Number.isFinite(emissions)
      ) {
        acc.push({ region, year, sector, emissions, coordinates });
      }
    } catch (err) {
      console.warn(`Skipping row ${i + 2} (CSV line ${i + 2}):`, err);
    }
    return acc;
  }, []);
};

const Index: React.FC = () => {
  const { t } = useTranslation();

  const [data, setData] = useState<CO2Data[]>([]);
  const [filters, setFilters] = useState<FilterState>({
    region: null,
    year: null,
    sector: null,
  });
  const [isLoading, setIsLoading] = useState<boolean>(true);
  const [error, setError] = useState<string | null>(null);
  const [statusMsg, setStatusMsg] = useState<string>('');

const handleDataLoaded = (loadedData: CO2Data[]) => {
  setData(loadedData);
  setStatusMsg(`Loaded ${loadedData.length} records from upload`);
};

  const handleFiltersChange = (newFilters: FilterState) => {
    setFilters(newFilters);
  };

  useEffect(() => {
    const controller = new AbortController();

    const loadData = async () => {
      setIsLoading(true);
      setError(null);
      setStatusMsg(`Fetching default data from ${url}`);

      try {
        const url = `${import.meta.env.BASE_URL}climatetrace_aggregated.csv`;
        console.info(`Fetching data from ${url}`);
        const res = await fetch(url, { signal: controller.signal });

        if (!res.ok) {
          throw new Error(`Failed to load data: ${res.status} ${res.statusText}`);
        }

        const text = await res.text();
<<<<<<< HEAD

        let parsedData: CO2Data[];
        try {
          parsedData = parseCSV(text);
        } catch (parseErr) {
          const msg = parseErr instanceof Error ? parseErr.message : String(parseErr);
          console.error('CSV parse error:', msg);
          setStatusMsg(`CSV parse error: ${msg}`);
          throw parseErr;
        }

        setData(parsedData);
        const msgLoaded = `Loaded ${parsedData.length} records from default CSV`;
        console.log(msgLoaded);
        setStatusMsg(msgLoaded);
      } catch (err) {
        const msg = err instanceof Error ? err.message : String(err);
        console.error('Error loading CSV:', msg);
        setError(msg);
        setStatusMsg(`Error loading CSV: ${msg}`);
        throw err;
=======
        const parsed = parseCSV(text);
        console.log(`Loaded ${parsed.length} records`);
        setData(parsed);
      } catch (err: any) {
        if (err.name !== 'AbortError') {
          console.error('Error loading CSV:', err);
          setError(err.message || 'Unknown error');
        }
>>>>>>> 3d988be8
      } finally {
        setIsLoading(false);
      }
    };

    loadData();

    return () => {
      controller.abort();
    };
  }, []);

  // Memoize filter options so we only recompute when `data` changes
  const availableRegions = useMemo(
    () => Array.from(new Set(data.map(d => d.region))).sort(),
    [data]
  );
  const availableYears = useMemo(
    () => Array.from(new Set(data.map(d => d.year))).sort((a, b) => a - b),
    [data]
  );
  const availableSectors = useMemo(
    () => Array.from(new Set(data.map(d => d.sector))).sort(),
    [data]
  );

  return (
    <ErrorBoundary>
      <div className="flex flex-col min-h-screen">
        <Header />

        <main className="relative flex-1">
          <MapVisualization
            data={data}
            filters={filters}
            isLoading={isLoading}
            error={error}
          />
<<<<<<< HEAD
          <MapVisualization
            data={data}
            filters={filters}
            isLoading={isLoading}
            error={error}
            statusMessage={statusMsg}
          />
=======

          <div className="absolute bottom-4 right-4 z-10 flex flex-col space-y-2">
            <Sheet>
              <SheetTrigger asChild>
                <Button size="icon">
                  <Upload className="w-4 h-4" />
                </Button>
              </SheetTrigger>
              <SheetContent side="right" className="sm:w-96">
                <DataUpload onDataLoaded={handleDataLoaded} />
              </SheetContent>
            </Sheet>

            <Sheet>
              <SheetTrigger asChild>
                <Button size="icon">
                  <FilterIcon className="w-4 h-4" />
                </Button>
              </SheetTrigger>
              <SheetContent side="right" className="sm:w-80">
                <FilterPanel
                  onFiltersChange={handleFiltersChange}
                  availableRegions={availableRegions}
                  availableYears={availableYears}
                  availableSectors={availableSectors}
                />
              </SheetContent>
            </Sheet>
          </div>
>>>>>>> 3d988be8
        </main>
      </div>
    </ErrorBoundary>
  );
};

export default Index;<|MERGE_RESOLUTION|>--- conflicted
+++ resolved
@@ -124,7 +124,7 @@
         }
 
         const text = await res.text();
-<<<<<<< HEAD
+     jv2608-codex/buscar-errores-de-arranque-del-sitio-web
 
         let parsedData: CO2Data[];
         try {
@@ -146,16 +146,7 @@
         setError(msg);
         setStatusMsg(`Error loading CSV: ${msg}`);
         throw err;
-=======
-        const parsed = parseCSV(text);
-        console.log(`Loaded ${parsed.length} records`);
-        setData(parsed);
-      } catch (err: any) {
-        if (err.name !== 'AbortError') {
-          console.error('Error loading CSV:', err);
-          setError(err.message || 'Unknown error');
-        }
->>>>>>> 3d988be8
+        main
       } finally {
         setIsLoading(false);
       }
@@ -194,15 +185,6 @@
             isLoading={isLoading}
             error={error}
           />
-<<<<<<< HEAD
-          <MapVisualization
-            data={data}
-            filters={filters}
-            isLoading={isLoading}
-            error={error}
-            statusMessage={statusMsg}
-          />
-=======
 
           <div className="absolute bottom-4 right-4 z-10 flex flex-col space-y-2">
             <Sheet>
@@ -232,7 +214,7 @@
               </SheetContent>
             </Sheet>
           </div>
->>>>>>> 3d988be8
+         main
         </main>
       </div>
     </ErrorBoundary>
