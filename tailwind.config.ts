--- conflicted
+++ resolved
@@ -93,9 +93,7 @@
 			}
 		}
 	},
-<<<<<<< HEAD
-        plugins: [tailwindcssAnimate],
-=======
+
        plugins: [tailwindcssAnimate],
->>>>>>> a97f5959
+
 } satisfies Config;